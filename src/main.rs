--- conflicted
+++ resolved
@@ -17,13 +17,8 @@
 #[tokio::main]
 async fn main() {
     //ALPHA_BETA | ANALYZE | SEARCH_EXTENSIONS | SKIP_BAD_MOVES | SQUARE_CONTROL_METRIC | TRANSPOSITION_TABLE | NAIVE_PSQT | PAWN_STRUCTURE | TAPERED_EVERY_PRESTO_PSQT | TAPERED_INCREMENTAL_PESTO_PSQT
-<<<<<<< HEAD
-    let modules1 = ALPHA_BETA | TAPERED_INCREMENTAL_PESTO_PSQT;
-    let modules2 = ALPHA_BETA;
-=======
-    let modules1 = ALPHA_BETA | TAPERED_EVERY_PRESTO_PSQT;
+    let modules1 = ALPHA_BETA | TAPERED_EVERY_PESTO_PSQT;
     let modules2 = ALPHA_BETA | NAIVE_PSQT;
->>>>>>> aa851064
     let time_per_move1 = Duration::from_micros(2000);
     let time_per_move2 = Duration::from_micros(2000);
 
@@ -35,10 +30,6 @@
     // competition.analyze_algorithm_choices(|(game_info, _), _| {
     //     game_info.outcome == GameOutcome::InconclusiveTooLong
     // });
-<<<<<<< HEAD
-    let results = competition.start_competition(200).await;
-=======
-    let results = competition.start_competition(5000).await;
->>>>>>> aa851064
+    let results = competition.start_competition(50).await;
     dbg!(results);
 }